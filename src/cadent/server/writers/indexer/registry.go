--- conflicted
+++ resolved
@@ -18,11 +18,8 @@
 		return NewKafkaIndexer(), nil
 	case name == "mysql":
 		return NewMySQLIndexer(), nil
-<<<<<<< HEAD
-=======
 	case name == "leveldb":
 		return NewLevelDBIndexer(), nil
->>>>>>> fad95a63
 	case name == "noop":
 		return NewNoopIndexer(), nil
 	default:
