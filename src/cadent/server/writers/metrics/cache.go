--- conflicted
+++ resolved
@@ -617,11 +617,8 @@
 		wc.mu.RLock()
 		v := wc.Cache[item.metric]
 		wc.mu.RUnlock()
-<<<<<<< HEAD
-		if v == nil{
-=======
+
 		if v == nil {
->>>>>>> d00dade0
 			continue
 		}
 		return v.Name
