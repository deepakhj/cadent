--- conflicted
+++ resolved
@@ -161,10 +161,6 @@
 	// start flusher at "now" or at time % duration
 	ac.RandomTickerStart = cf.RandomTickerStart
 
-<<<<<<< HEAD
-
-=======
->>>>>>> d881161c
 	if len(cf.durations) == 0 {
 		err = cf.ParseDurations()
 		if err != nil {
