--- conflicted
+++ resolved
@@ -635,15 +635,9 @@
 	return fl
 }
 
-<<<<<<< HEAD
-func (a *StatsdAccumulate) ProcessLine(line string) (err error) {
-	//<key>:<value>|<type>|@<sample>|#tags:val,tag:val
-
-=======
 func (a *StatsdAccumulate) ProcessLine(lineb []byte) (err error) {
 	//<key>:<value>|<type>|@<sample>|#tags:val,tag:val
 	line := string(lineb)
->>>>>>> 762373f4
 	got_tags := strings.Split(line, "|#")
 
 	stats_arr := strings.Split(got_tags[0], ":")
